[global]
<<<<<<< HEAD
MetadataAddr = None
LogFilePath = None
LogSeverityFile   = None
LogSeverityScreen = DEBUG
=======
MetadataAddr  = None
IpInIpEnabled = True
LogFilePath = /var/log/calico/felix.log
LogSeverityFile   = DEBUG
LogSeverityScreen = CRITICAL
>>>>>>> 0c26e5cb
<|MERGE_RESOLUTION|>--- conflicted
+++ resolved
@@ -1,13 +1,6 @@
 [global]
-<<<<<<< HEAD
 MetadataAddr = None
+IpInIpEnabled = True
 LogFilePath = None
 LogSeverityFile   = None
-LogSeverityScreen = DEBUG
-=======
-MetadataAddr  = None
-IpInIpEnabled = True
-LogFilePath = /var/log/calico/felix.log
-LogSeverityFile   = DEBUG
-LogSeverityScreen = CRITICAL
->>>>>>> 0c26e5cb
+LogSeverityScreen = DEBUG