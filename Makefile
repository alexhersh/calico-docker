--- conflicted
+++ resolved
@@ -13,16 +13,10 @@
 LOCAL_IP_ENV?=$(shell ip route get 8.8.8.8 | head -1 | cut -d' ' -f8)
 ST_TO_RUN?=calico_containers/tests/st/
 
-# Scale - add var for building binaries
-
 default: all
 all: test
-<<<<<<< HEAD
-binary: dist/calicoctl dist/calico_kubernetes
-=======
 binary: dist/calicoctl
 node: caliconode.created
->>>>>>> a6b80948
 wheel: dist/pycalico-$(WHEEL_VERSION)-py2-none-any.whl
 
 caliconode.created: $(PYCALICO) $(NODE_FILES)
@@ -146,9 +140,9 @@
 	cp dist/calicoctl.sh /etc/bash_completion.d
 
 .PHONY: kubernetes	
-kubernetes: dist/calico_kubernetes
+kubernetes: /dist/calico_kubernetes
 
-dist/calico_kubernetes:
+/dist/calico_kubernetes:
 	# Build docker container
 	cd build_calicoctl; docker build -t calico-build .
 	mkdir -p dist
